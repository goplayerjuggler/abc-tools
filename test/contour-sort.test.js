--- conflicted
+++ resolved
@@ -180,11 +180,7 @@
 K:D mixo
 FDE/F/G A2AB cAdB cAG2 | A`,
 			};
-<<<<<<< HEAD
-			const objSub14 = getContour(theColliers14.abc, { maxNbUnitLengths: 22 });
-=======
 			const objSub14 = getContour(theColliers14.abc, { maxNbUnitLengths: 16 });
->>>>>>> b802ece1
 
 			expect(objSub14.sortKey.length).toBe(17);
 			expect(objSub14.durations).toBeDefined();
@@ -218,13 +214,8 @@
 K:G major
 G2B AGA B2d gdB`;
 
-<<<<<<< HEAD
-			const objMunster = getContour(abcMunster, { maxNbUnitLengths: 22 });
-			expect(objMunster.sortKey.length).toBe(12);
-=======
 			const objMunster = getContour(abcMunster);
 			expect(objMunster.sortKey.length).toBe(10);
->>>>>>> b802ece1
 		});
 	});
 
